--- conflicted
+++ resolved
@@ -286,106 +286,6 @@
     causal=False,
     return_attn_probs=False,
 ):
-<<<<<<< HEAD
-    return flash_attn_triton.flash_attn_func(q, k, v, bias, causal, softmax_scale)
-
-
-class FlashAttnKVPackedFunc(torch.autograd.Function):
-    @staticmethod
-    def forward(
-        ctx,
-        q,
-        kv,
-        cu_seqlens_q,
-        cu_seqlens_k,
-        max_seqlen_q,
-        max_seqlen_k,
-        dropout_p,
-        softmax_scale,
-        causal,
-        return_softmax,
-    ):
-        # Save rng_state because the backward pass will regenerate the dropout mask
-        rng_state = torch.cuda.get_rng_state() if dropout_p > 0 else None
-        if softmax_scale is None:
-            softmax_scale = q.shape[-1] ** (-0.5)
-        out, softmax_lse, S_dmask = _flash_attn_forward(
-            q,
-            kv[:, 0],
-            kv[:, 1],
-            torch.empty_like(q),
-            cu_seqlens_q,
-            cu_seqlens_k,
-            max_seqlen_q,
-            max_seqlen_k,
-            dropout_p,
-            softmax_scale,
-            causal=causal,
-            return_softmax=return_softmax,
-        )
-        ctx.save_for_backward(
-            q, kv, out, softmax_lse, cu_seqlens_q, cu_seqlens_k, rng_state
-        )
-        ctx.dropout_p = dropout_p
-        ctx.max_seqlen_q = max_seqlen_q
-        ctx.max_seqlen_k = max_seqlen_k
-        ctx.softmax_scale = softmax_scale
-        ctx.causal = causal
-        return out if not return_softmax else (out, softmax_lse, S_dmask)
-
-    @staticmethod
-    def backward(ctx, dout, *args):
-        (
-            q,
-            kv,
-            out,
-            softmax_lse,
-            cu_seqlens_q,
-            cu_seqlens_k,
-            rng_state,
-        ) = ctx.saved_tensors
-        if rng_state is not None:
-            cur_rng_state = torch.cuda.get_rng_state()
-            torch.cuda.set_rng_state(rng_state)
-        dq = torch.empty_like(q)
-        dkv = torch.empty_like(kv)
-        _flash_attn_backward(
-            dout,
-            q,
-            kv[:, 0],
-            kv[:, 1],
-            out,
-            softmax_lse,
-            dq,
-            dkv[:, 0],
-            dkv[:, 1],
-            cu_seqlens_q,
-            cu_seqlens_k,
-            ctx.max_seqlen_q,
-            ctx.max_seqlen_k,
-            ctx.dropout_p,
-            ctx.softmax_scale,
-            ctx.causal,
-        )
-        if rng_state is not None:
-            torch.cuda.set_rng_state(cur_rng_state)
-        return dq, dkv, None, None, None, None, None, None, None, None
-
-
-def flash_attn_unpadded_kvpacked_func(
-    q,
-    kv,
-    cu_seqlens_q,
-    cu_seqlens_k,
-    max_seqlen_q,
-    max_seqlen_k,
-    dropout_p,
-    softmax_scale=None,
-    causal=False,
-    return_attn_probs=False,
-):
-=======
->>>>>>> ee999453
     """dropout_p should be set to 0.0 during evaluation
     Arguments:
         q: (total_q, nheads, headdim), where total_q = total number of query tokens in the batch.
@@ -446,11 +346,7 @@
         rng_state = torch.cuda.get_rng_state() if dropout_p > 0 else None
         if softmax_scale is None:
             softmax_scale = q.shape[-1] ** (-0.5)
-<<<<<<< HEAD
-        out, softmax_lse, S_dmask = _flash_attn_forward(
-=======
         out, softmax_lse, S_dmask = _flash_attn_forward_cuda(
->>>>>>> ee999453
             q,
             k,
             v,
@@ -490,11 +386,7 @@
             cur_rng_state = torch.cuda.get_rng_state()
             torch.cuda.set_rng_state(rng_state)
         dq, dk, dv = torch.empty_like(q), torch.empty_like(k), torch.empty_like(v)
-<<<<<<< HEAD
-        _flash_attn_backward(
-=======
         _flash_attn_backward_cuda(
->>>>>>> ee999453
             dout,
             q,
             k,
@@ -517,11 +409,7 @@
         return dq, dk, dv, None, None, None, None, None, None, None, None
 
 
-<<<<<<< HEAD
-def flash_attn_unpadded_func(
-=======
 def flash_attn_unpadded_func_cuda(
->>>>>>> ee999453
     q,
     k,
     v,
